package txtopener

import (
<<<<<<< HEAD
	"io/ioutil"
=======
	"bufio"
	"bytes"
	"fmt"
	"io/ioutil"
	"log"
	"os"
	"path/filepath"
>>>>>>> aea189dc
	"strings"
	"testing"
)

<<<<<<< HEAD
var utf8bom = []byte{0xef, 0xbb, 0xbf}
var utf16lebom = []byte{0xff, 0xfe}
var utf16bebom = []byte{0xfe, 0xff}
=======
var (
	utf8bom    = []byte{0xef, 0xbb, 0xbf}
	utf16lebom = []byte{0xff, 0xfe}
	utf16bebom = []byte{0xfe, 0xff}
)

type test struct {
	feed     []byte
	expected []byte
}

type tests []test

func (t *tests) AddString(feed, expected string) {
	t.AddByte([]byte(feed), []byte(expected))
}

func (t *tests) AddByte(feed, expected []byte) {
	tt := test{feed, expected}
	*t = append(*t, tt)
}

func TestNewReader(t *testing.T) {
	compareText := "callejón sin salida - ślepy zaułek - återvändsgränd - ћорсокак - αδιέξοδο - 死胡同 - 行き止まり"

	tests := make(tests, 0)
	tests.AddString("", "")
	tests.AddString("a", "a")
	tests.AddString("ab", "ab")
	tests.AddString("abc", "abc")
	tests.AddString("abcd", "abcd")
	tests.AddString(compareText, compareText)
	tests.AddByte(utf8bom, nil)
	tests.AddByte(append(utf8bom, compareText...), []byte(compareText))
	// tests.AddByte(append(utf16lebom, compareText...), []byte(compareText))

	for i, tt := range tests {
		got, err := ioutil.ReadAll(NewReader(bytes.NewReader(tt.feed)))
		if err != nil {
			t.Errorf("error en ReadAll: %v", err)
		}

		if !equalSlice(got, tt.expected) {
			t.Errorf("\n%d. feeded: % x\ngot     : % x\nexpected: % x\n", i, tt.feed, got, tt.expected)
		}
	}
}

func TestOpener(t *testing.T) {
	files, err := filepath.Glob(filepath.Join("testdata", "*.txt"))
	if err != nil {
		t.Fatal(err)
	}
>>>>>>> aea189dc

func TestNewReader(t *testing.T) {
	var tests = []struct {
		feed     string
		expected string
	}{
		{"", ""},
		{"a", "a"},
		{"ab", "ab"},
		{"abc", "abc"},
		{"abcd", "abcd"},
		{"Leonardo", "Leonardo"},
		{"paral·lel", "paral·lel"},
		{"façade", "façade"},
		{`pingüino`, "pingüino"},
		{string(utf8bom), ""},
		{string(utf8bom) + "pingüino", "pingüino"},
		{string(utf16lebom), ""},
		{string(utf16bebom), ""},
	}

	for i, tt := range tests {
		got, err := ioutil.ReadAll(NewReader(strings.NewReader(tt.feed)))
		if err != nil {
			t.Errorf("error en ReadAll: %v", err)
		}
		if string(got) != tt.expected {
			t.Errorf("%d. feeded: %s -> got: %s - expected: %s", i, tt.feed, got, tt.expected)
		}
	}
}

func equalSlice(a, b []byte) bool {
	if len(a) != len(b) {
		return false
	}
	for i := range a {
		if a[i] != b[i] {
			return false
		}
	}
	return true
}<|MERGE_RESOLUTION|>--- conflicted
+++ resolved
@@ -1,80 +1,14 @@
 package txtopener
 
 import (
-<<<<<<< HEAD
 	"io/ioutil"
-=======
-	"bufio"
-	"bytes"
-	"fmt"
-	"io/ioutil"
-	"log"
-	"os"
-	"path/filepath"
->>>>>>> aea189dc
 	"strings"
 	"testing"
 )
 
-<<<<<<< HEAD
 var utf8bom = []byte{0xef, 0xbb, 0xbf}
 var utf16lebom = []byte{0xff, 0xfe}
 var utf16bebom = []byte{0xfe, 0xff}
-=======
-var (
-	utf8bom    = []byte{0xef, 0xbb, 0xbf}
-	utf16lebom = []byte{0xff, 0xfe}
-	utf16bebom = []byte{0xfe, 0xff}
-)
-
-type test struct {
-	feed     []byte
-	expected []byte
-}
-
-type tests []test
-
-func (t *tests) AddString(feed, expected string) {
-	t.AddByte([]byte(feed), []byte(expected))
-}
-
-func (t *tests) AddByte(feed, expected []byte) {
-	tt := test{feed, expected}
-	*t = append(*t, tt)
-}
-
-func TestNewReader(t *testing.T) {
-	compareText := "callejón sin salida - ślepy zaułek - återvändsgränd - ћорсокак - αδιέξοδο - 死胡同 - 行き止まり"
-
-	tests := make(tests, 0)
-	tests.AddString("", "")
-	tests.AddString("a", "a")
-	tests.AddString("ab", "ab")
-	tests.AddString("abc", "abc")
-	tests.AddString("abcd", "abcd")
-	tests.AddString(compareText, compareText)
-	tests.AddByte(utf8bom, nil)
-	tests.AddByte(append(utf8bom, compareText...), []byte(compareText))
-	// tests.AddByte(append(utf16lebom, compareText...), []byte(compareText))
-
-	for i, tt := range tests {
-		got, err := ioutil.ReadAll(NewReader(bytes.NewReader(tt.feed)))
-		if err != nil {
-			t.Errorf("error en ReadAll: %v", err)
-		}
-
-		if !equalSlice(got, tt.expected) {
-			t.Errorf("\n%d. feeded: % x\ngot     : % x\nexpected: % x\n", i, tt.feed, got, tt.expected)
-		}
-	}
-}
-
-func TestOpener(t *testing.T) {
-	files, err := filepath.Glob(filepath.Join("testdata", "*.txt"))
-	if err != nil {
-		t.Fatal(err)
-	}
->>>>>>> aea189dc
 
 func TestNewReader(t *testing.T) {
 	var tests = []struct {

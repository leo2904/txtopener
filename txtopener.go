--- conflicted
+++ resolved
@@ -44,18 +44,8 @@
 
 	// discarding the utf-8 BOM mark (EF BB BF)
 	bom := make([]byte, 3)
-<<<<<<< HEAD
 	if n, err := io.ReadFull(nr, bom); err != nil {
 		if err != io.EOF && err != io.ErrUnexpectedEOF {
-=======
-	n, err := io.ReadFull(nr, bom)
-
-	if err != nil {
-		if n < len(bom) {
-			return bytes.NewReader(bom[:n])
-		}
-		if err != io.EOF {
->>>>>>> aea189dc
 			panic(err)
 		}
 		if n < len(bom) {
